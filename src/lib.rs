--- conflicted
+++ resolved
@@ -35,21 +35,12 @@
 
 impl Sdk {
     /// Creates a new persistent [`Sdk`] instance.
-<<<<<<< HEAD
     #[cfg(not(target_arch = "wasm32"))]
-    pub async fn persistent(db: &Path, package: &Path) -> Result<Self> {
-        let (sdk, driver) = Self::new(
-            sled::Config::new().path(db).open()?,
-            &std::fs::read(package)?,
-        )
-        .await?;
+    pub async fn persistent(db: &Path, package: &[u8]) -> Result<Self> {
+        let (sdk, driver) = Self::new(sled::Config::new().path(db).open()?, package).await?;
         async_global_executor::spawn::<_, ()>(driver).detach();
 
         Ok(sdk)
-=======
-    pub async fn persistent(db: &Path, package: &[u8]) -> Result<Self> {
-        Self::new(sled::Config::new().path(db).open()?, package).await
->>>>>>> 2073dd75
     }
 
     /// Create a new in-memory [`Sdk`] instance.
