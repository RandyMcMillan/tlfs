[workspace]
members = [
    "capi",
    #"cloud-relay",
    "crdt",
    "tlfsc",
    "wasm-ffi",
    ".",
]

[package]
name = "tlfs"
version = "0.1.0"
edition = "2021"

[profile.release]
lto = true

[dependencies]
anyhow = "1.0.44"
async-trait = "0.1.51"
bytecheck = "0.6.5"
ed25519-dalek = "1.0.1"
fnv = "1.0.7"
futures = "0.3.17"
libp2p-broadcast = "0.7.0"
log-panics = "2.0.0"
rkyv = "0.7.19"
tlfs-crdt = { version = "0.1.0", path = "crdt" }
tracing = "0.1.29"
tracing-log = "0.1.2"
tracing-subscriber = "0.2.25"

[dependencies.libp2p]
version = "0.41"
default-features = false
features = [
    "dns-async-std",
    "gossipsub",
    "mplex",
    "noise",
    "request-response",
    "tcp-async-io",
    "yamux",
    "websocket",
    "wasm-bindgen"
]

[dev-dependencies]
<<<<<<< HEAD
async-std = { version = "1.10.0", features = ["attributes"] }

[target.'cfg(not(target_arch = "wasm32"))'.dependencies]
async-global-executor = "2.0.2"

[target.'cfg(target_arch = "wasm32")'.dependencies]
wasm-bindgen = "0.2.78"

[patch.crates-io]
libp2p = { git = "https://github.com/libp2p/rust-libp2p", rev = "8b68026bb04a469654020a8dcfe68308404e2510" }
libp2p-broadcast= { git = "https://github.com/wngr/libp2p-broadcast", branch = "libp2p-v41" }
=======
async-std = { version = "1.10.0", features = ["attributes"] }
>>>>>>> 62dcae99
<|MERGE_RESOLUTION|>--- conflicted
+++ resolved
@@ -47,18 +47,10 @@
 ]
 
 [dev-dependencies]
-<<<<<<< HEAD
 async-std = { version = "1.10.0", features = ["attributes"] }
 
 [target.'cfg(not(target_arch = "wasm32"))'.dependencies]
 async-global-executor = "2.0.2"
 
 [target.'cfg(target_arch = "wasm32")'.dependencies]
-wasm-bindgen = "0.2.78"
-
-[patch.crates-io]
-libp2p = { git = "https://github.com/libp2p/rust-libp2p", rev = "8b68026bb04a469654020a8dcfe68308404e2510" }
-libp2p-broadcast= { git = "https://github.com/wngr/libp2p-broadcast", branch = "libp2p-v41" }
-=======
-async-std = { version = "1.10.0", features = ["attributes"] }
->>>>>>> 62dcae99
+wasm-bindgen = "0.2.78"