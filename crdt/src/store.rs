<<<<<<< HEAD
use crate::{CausalContext, Dot, DotSet, Lattice, ReplicaId};
use rkyv::{Archive, Deserialize, Serialize};
use std::collections::{BTreeMap, BTreeSet};
use std::ops::{Deref, DerefMut};

pub trait DotStore<I: ReplicaId>: Clone + Default {
=======
use crate::{Actor, Clock, Dot, Lattice};
use bytecheck::CheckBytes;
use rkyv::{Archive, Archived, Deserialize, Serialize};
use std::collections::{BTreeMap, BTreeSet};
use std::ops::{Deref, DerefMut};

pub trait DotStore<A: Actor>: Archive + Clone + Default {
>>>>>>> e4a68f53
    /// Returns true if there are no dots in the store.
    fn is_empty(&self) -> bool;
    /// Returns the set of dots in the store.
    fn dots(&self, dots: &mut BTreeSet<Dot<I>>);
    /// Joins are required to be idempotent, associative and commutative.
    fn join(&mut self, ctx: &CausalContext<I>, other: &Self, other_ctx: &CausalContext<I>);
    /// Unjoin a state based on a diff (context \ other_context).
    fn unjoin(&self, diff: &DotSet<I>) -> Self;
}

<<<<<<< HEAD
impl<I: ReplicaId> DotStore<I> for DotSet<I> {
=======
#[derive(Clone, Debug, Eq, PartialEq, Archive, CheckBytes, Deserialize, Serialize)]
#[archive_attr(derive(CheckBytes))]
#[repr(C)]
pub struct DotSet<A: Actor> {
    set: BTreeSet<Dot<A>>,
}

impl<A: Actor> DotSet<A> {
    pub fn new(set: BTreeSet<Dot<A>>) -> Self {
        Self { set }
    }
}

impl<A: Actor> Default for DotSet<A> {
    fn default() -> Self {
        Self::new(Default::default())
    }
}

impl<A: Actor> Deref for DotSet<A> {
    type Target = BTreeSet<Dot<A>>;

    fn deref(&self) -> &Self::Target {
        &self.set
    }
}

impl<A: Actor> DerefMut for DotSet<A> {
    fn deref_mut(&mut self) -> &mut Self::Target {
        &mut self.set
    }
}

impl<A: Actor> DotStore<A> for DotSet<A> {
>>>>>>> e4a68f53
    fn is_empty(&self) -> bool {
        self.set.is_empty()
    }

    fn dots(&self, dots: &mut BTreeSet<Dot<I>>) {
        for dot in &self.set {
            dots.insert(*dot);
        }
    }

    /// from the paper
    /// (s, c) ∐ (s', c') = ((s ∩ s') ∪ (s \ c') (s' \ c), c ∪ c')
    fn join(&mut self, ctx: &CausalContext<I>, other: &Self, other_ctx: &CausalContext<I>) {
        // intersection of the two sets, and keep elements that are not in the other context
        self.set.retain(|dot|
                // ((s ∩ s')
                other.contains(dot) ||
                // (s \ c')
                !other_ctx.contains(dot));
        // add all elements of the other set which are not in our context
        // (s' \ c)
        for dot in &other.set {
            if !ctx.contains(dot) {
                self.insert(*dot);
            }
        }
    }

    fn unjoin(&self, diff: &DotSet<I>) -> Self {
        let mut cloud = BTreeSet::new();
        for dot in &self.set {
            if diff.contains(dot) {
                cloud.insert(*dot);
            }
        }
        Self { set: cloud }
    }
}

#[derive(Clone, Debug, Eq, PartialEq, Archive, CheckBytes, Deserialize, Serialize)]
#[archive_attr(derive(CheckBytes))]
#[repr(C)]
pub struct DotFun<I: ReplicaId, T> {
    fun: BTreeMap<Dot<I>, T>,
}

impl<I: ReplicaId, T> DotFun<I, T> {
    pub fn new(fun: BTreeMap<Dot<I>, T>) -> Self {
        Self { fun }
    }
}

impl<I: ReplicaId, T> Default for DotFun<I, T> {
    fn default() -> Self {
        Self::new(Default::default())
    }
}

impl<I: ReplicaId, T> Deref for DotFun<I, T> {
    type Target = BTreeMap<Dot<I>, T>;

    fn deref(&self) -> &Self::Target {
        &self.fun
    }
}

impl<I: ReplicaId, T> DerefMut for DotFun<I, T> {
    fn deref_mut(&mut self) -> &mut Self::Target {
        &mut self.fun
    }
}

impl<I: ReplicaId, T: Lattice + Clone> DotStore<I> for DotFun<I, T> {
    fn is_empty(&self) -> bool {
        self.fun.is_empty()
    }

    fn dots(&self, dots: &mut BTreeSet<Dot<I>>) {
        for dot in self.fun.keys() {
            dots.insert(*dot);
        }
    }

    /// from the paper
    /// (m, c) ∐ (m', c') = ({ k -> m(k) ∐ m'(k), k ∈ dom m ∩ dom m' } ∪
    ///                      {(d, v) ∊ m | d ∉ c'} ∪ {(d, v) ∊ m' | d ∉ c}, c ∪ c')
    fn join(&mut self, ctx: &CausalContext<I>, other: &Self, other_ctx: &CausalContext<I>) {
        self.fun.retain(|dot, v| {
            if let Some(v2) = other.fun.get(dot) {
                // join all elements that are in both funs
                // { k -> m(k) ∐ m'(k), k ∈ dom m ∩ dom m' }
                v.join(v2);
                true
            } else {
                // keep all elements unmodified that are not in the other causal context
                // { (d, v) ∊ m | d ∉ c' }
                !other_ctx.contains(dot)
            }
        });
        // copy all elements from the other fun, that are neither in our fun nor in our causal context
        // { (d, v) ∊ m' | d ∉ c }
        for (d, v) in &other.fun {
            if !self.fun.contains_key(d) && !ctx.contains(d) {
                self.fun.insert(*d, v.clone());
            }
        }
    }

    fn unjoin(&self, diff: &DotSet<I>) -> Self {
        let mut fun = BTreeMap::new();
        for (dot, v) in &self.fun {
            if diff.contains(dot) {
                fun.insert(*dot, v.clone());
            }
        }
        Self { fun }
    }
}

pub trait Key: Clone + Ord + Archive {}

impl<T: Clone + Ord + Archive> Key for T {}

#[derive(Clone, Debug, Eq, PartialEq, Archive, CheckBytes, Deserialize, Serialize)]
#[archive_attr(derive(CheckBytes))]
#[repr(C)]
pub struct DotMap<K: Ord, V> {
    map: BTreeMap<K, V>,
}

impl<K: Ord, V> DotMap<K, V> {
    pub fn new(map: BTreeMap<K, V>) -> Self {
        Self { map }
    }
}

impl<K: Ord, V> Default for DotMap<K, V> {
    fn default() -> Self {
        Self::new(Default::default())
    }
}

impl<K: Ord, V> Deref for DotMap<K, V> {
    type Target = BTreeMap<K, V>;

    fn deref(&self) -> &Self::Target {
        &self.map
    }
}

impl<K: Ord, V> DerefMut for DotMap<K, V> {
    fn deref_mut(&mut self) -> &mut Self::Target {
        &mut self.map
    }
}

<<<<<<< HEAD
impl<I: ReplicaId, K: Clone + Ord, V: DotStore<I>> DotStore<I> for DotMap<K, V> {
=======
impl<A: Actor, K: Key, V: DotStore<A>> DotStore<A> for DotMap<K, V>
where
    Archived<K>: Ord,
{
>>>>>>> e4a68f53
    fn is_empty(&self) -> bool {
        self.map.is_empty()
    }

    fn dots(&self, dots: &mut BTreeSet<Dot<I>>) {
        for store in self.map.values() {
            store.dots(dots);
        }
    }

    /// from the paper
    /// (m, c) ∐ (m', c') = ({ k -> v(k), k ∈ dom m ∪ dom m' ∧ v(k) ≠ ⊥ }, c ∪ c')
    ///                     where v(k) = fst ((m(k), c) ∐ (m'(k), c'))
    fn join(&mut self, ctx: &CausalContext<I>, other: &Self, other_ctx: &CausalContext<I>) {
        for (k, v2) in &other.map {
            if let Some(v) = self.map.get_mut(k) {
                // we got a value in both maps, so we need to do the join
                v.join(ctx, v2, other_ctx);
            } else {
                // we don't have a value yet, just copy over the other one
                self.map.insert(k.clone(), v2.clone());
            }
        }
        // all other values will remain unchanged
    }

    fn unjoin(&self, diff: &DotSet<I>) -> Self {
        let mut map = BTreeMap::new();
        for (k, v) in &self.map {
            let v = v.unjoin(diff);
            if !v.is_empty() {
                map.insert(k.clone(), v);
            }
        }
        Self { map }
    }
}

#[cfg(test)]
mod tests {
    use proptest::prelude::*;

    crate::lattice!(dotset, arb_dotset);
    crate::lattice!(dotfun, || arb_dotfun(any::<u64>()));
    crate::lattice!(dotmap, || arb_dotmap(arb_dotset()));
}<|MERGE_RESOLUTION|>--- conflicted
+++ resolved
@@ -1,19 +1,14 @@
-<<<<<<< HEAD
 use crate::{CausalContext, Dot, DotSet, Lattice, ReplicaId};
-use rkyv::{Archive, Deserialize, Serialize};
-use std::collections::{BTreeMap, BTreeSet};
-use std::ops::{Deref, DerefMut};
-
-pub trait DotStore<I: ReplicaId>: Clone + Default {
-=======
-use crate::{Actor, Clock, Dot, Lattice};
-use bytecheck::CheckBytes;
 use rkyv::{Archive, Archived, Deserialize, Serialize};
 use std::collections::{BTreeMap, BTreeSet};
 use std::ops::{Deref, DerefMut};
-
-pub trait DotStore<A: Actor>: Archive + Clone + Default {
->>>>>>> e4a68f53
+use bytecheck::CheckBytes;
+
+pub trait Key: Clone + Ord + Archive {}
+
+impl<T: Clone + Ord + Archive> Key for T {}
+
+pub trait DotStore<I: ReplicaId>: Archive + Clone + Default {
     /// Returns true if there are no dots in the store.
     fn is_empty(&self) -> bool;
     /// Returns the set of dots in the store.
@@ -24,44 +19,7 @@
     fn unjoin(&self, diff: &DotSet<I>) -> Self;
 }
 
-<<<<<<< HEAD
 impl<I: ReplicaId> DotStore<I> for DotSet<I> {
-=======
-#[derive(Clone, Debug, Eq, PartialEq, Archive, CheckBytes, Deserialize, Serialize)]
-#[archive_attr(derive(CheckBytes))]
-#[repr(C)]
-pub struct DotSet<A: Actor> {
-    set: BTreeSet<Dot<A>>,
-}
-
-impl<A: Actor> DotSet<A> {
-    pub fn new(set: BTreeSet<Dot<A>>) -> Self {
-        Self { set }
-    }
-}
-
-impl<A: Actor> Default for DotSet<A> {
-    fn default() -> Self {
-        Self::new(Default::default())
-    }
-}
-
-impl<A: Actor> Deref for DotSet<A> {
-    type Target = BTreeSet<Dot<A>>;
-
-    fn deref(&self) -> &Self::Target {
-        &self.set
-    }
-}
-
-impl<A: Actor> DerefMut for DotSet<A> {
-    fn deref_mut(&mut self) -> &mut Self::Target {
-        &mut self.set
-    }
-}
-
-impl<A: Actor> DotStore<A> for DotSet<A> {
->>>>>>> e4a68f53
     fn is_empty(&self) -> bool {
         self.set.is_empty()
     }
@@ -181,10 +139,6 @@
     }
 }
 
-pub trait Key: Clone + Ord + Archive {}
-
-impl<T: Clone + Ord + Archive> Key for T {}
-
 #[derive(Clone, Debug, Eq, PartialEq, Archive, CheckBytes, Deserialize, Serialize)]
 #[archive_attr(derive(CheckBytes))]
 #[repr(C)]
@@ -218,14 +172,10 @@
     }
 }
 
-<<<<<<< HEAD
-impl<I: ReplicaId, K: Clone + Ord, V: DotStore<I>> DotStore<I> for DotMap<K, V> {
-=======
-impl<A: Actor, K: Key, V: DotStore<A>> DotStore<A> for DotMap<K, V>
+impl<I: ReplicaId, K: Key, V: DotStore<I>> DotStore<I> for DotMap<K, V>
 where
     Archived<K>: Ord,
 {
->>>>>>> e4a68f53
     fn is_empty(&self) -> bool {
         self.map.is_empty()
     }
