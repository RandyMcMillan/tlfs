--- conflicted
+++ resolved
@@ -1,14 +1,7 @@
-<<<<<<< HEAD
-use crate::{
-    Causal, CausalContext, CausalRef, Dot, DotFun, DotMap, DotSet, DotStore, Lattice, ReplicaId,
-};
-use rkyv::{Archive, Deserialize, Serialize};
-=======
-use crate::{Actor, Causal, CausalRef, Clock, Dot, DotFun, DotMap, DotSet, DotStore, Key, Lattice};
+use crate::{ReplicaId, Causal, CausalContext, CausalRef, Dot, DotFun, DotMap, DotSet, DotStore, Key, Lattice};
 use bytecheck::CheckBytes;
 use rkyv::{Archive, Archived, Deserialize, Serialize};
 use std::borrow::Borrow;
->>>>>>> e4a68f53
 use std::collections::BTreeSet;
 use std::ops::{Deref, DerefMut};
 
@@ -72,7 +65,7 @@
     }
 }
 
-impl<A: Actor> EWFlag<A> {
+impl<I: ReplicaId> EWFlag<I> {
     pub fn value(&self) -> bool {
         !self.0.is_empty()
     }
@@ -131,7 +124,7 @@
     }
 }
 
-impl<A: Actor, L: Lattice> MVReg<A, L> {
+impl<I: ReplicaId, L: Lattice> MVReg<I, L> {
     pub fn read(&self) -> impl Iterator<Item = &L> {
         self.0.values()
     }
@@ -162,15 +155,9 @@
     }
 }
 
-<<<<<<< HEAD
-impl<I: ReplicaId, K: Clone + Ord, V> DotStore<I> for ORMap<K, V>
-where
-    V: DotStore<I> + Clone,
-=======
-impl<A: Actor, K: Key, V: DotStore<A>> DotStore<A> for ORMap<K, V>
+impl<I: ReplicaId, K: Key, V: DotStore<I>> DotStore<I> for ORMap<K, V>
 where
     Archived<K>: Ord,
->>>>>>> e4a68f53
 {
     fn is_empty(&self) -> bool {
         self.0.is_empty()
@@ -189,30 +176,16 @@
     }
 }
 
-<<<<<<< HEAD
-impl<'a, I: ReplicaId, K: Ord, V: DotStore<I>> CausalRef<'a, I, ORMap<K, V>> {
-    pub fn apply<F>(self, k: K, f: F) -> Causal<I, ORMap<K, V>>
+impl<'a, I: ReplicaId, K: Key, V: DotStore<I>> CausalRef<'a, I, ORMap<K, V>> {
+    pub fn apply<F>(self, k: K, mut f: F) -> Causal<I, ORMap<K, V>>
     where
-        F: Fn(CausalRef<'_, I, V>) -> Causal<I, V>,
-=======
-impl<'a, A: Actor, K: Key, V: DotStore<A>> CausalRef<'a, A, ORMap<K, V>> {
-    pub fn apply<F>(self, k: K, mut f: F) -> Causal<A, ORMap<K, V>>
-    where
-        F: FnMut(CausalRef<'_, A, V>) -> Causal<A, V>,
->>>>>>> e4a68f53
+        F: FnMut(CausalRef<'_, I, V>) -> Causal<I, V>,
     {
         let inner_delta = if let Some(v) = self.store.get(&k) {
             f(self.map(v))
         } else {
             let v = V::default();
-<<<<<<< HEAD
-            let vref = CausalRef {
-                store: &v,
-                ctx: self.ctx,
-            };
-=======
             let vref = self.map(&v);
->>>>>>> e4a68f53
             f(vref)
         };
         let mut delta = Causal::<_, ORMap<_, _>>::new();
@@ -221,15 +194,11 @@
         delta
     }
 
-<<<<<<< HEAD
-    pub fn remove(self, dot: Dot<I>, k: &K) -> Causal<I, ORMap<K, V>> {
-=======
-    pub fn remove<Q: ?Sized>(self, dot: Dot<A>, k: &Q) -> Causal<A, ORMap<K, V>>
+    pub fn remove<Q: ?Sized>(self, dot: Dot<I>, k: &Q) -> Causal<I, ORMap<K, V>>
     where
         K: Borrow<Q>,
         Q: Ord,
     {
->>>>>>> e4a68f53
         let mut delta = Causal::<_, ORMap<_, _>>::new();
         if let Some(v) = self.store.get(k) {
             let mut dots = BTreeSet::new();
@@ -241,13 +210,6 @@
     }
 }
 
-<<<<<<< HEAD
-    pub fn get(self, k: &'a K) -> Option<CausalRef<'a, I, V>> {
-        self.store.get(k).map(|v| CausalRef {
-            store: v,
-            ctx: self.ctx,
-        })
-=======
 impl<K: Key, V> ORMap<K, V> {
     pub fn get<Q: ?Sized>(&self, k: &Q) -> Option<&V>
     where
@@ -255,7 +217,6 @@
         Q: Ord,
     {
         self.0.get(k)
->>>>>>> e4a68f53
     }
 }
 
